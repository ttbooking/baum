<?php
namespace Baum\Console;

use Baum\Generators\MigrationGenerator;
use Baum\Generators\ModelGenerator;
use Illuminate\Console\Command;
use Symfony\Component\Console\Input\InputArgument;

class InstallCommand extends Command {

  /**
   * The console command name.
   *
   * @var string
   */
  protected $name = 'baum:install';

  /**
   * The console command description.
   *
   * @var string
   */
  protected $description = 'Scaffolds a new migration and model suitable for Baum.';

  /**
   * Migration generator instance
   *
   * @var Baum\Generators\MigrationGenerator
   */
  protected $migrator;

  /**
   * Model generator instance
   *
   * @var Baum\Generators\ModelGenerator
   */
  protected $modeler;

  /**
   * Create a new command instance
   *
   * @return void
   */
  public function __construct(MigrationGenerator $migrator, ModelGenerator $modeler) {
    parent::__construct();

    $this->migrator = $migrator;
    $this->modeler  = $modeler;
  }

  /**
   * Execute the console command.
   *
   * Basically, we'll write the migration and model stubs out to disk inflected
   * with the name provided. Once its done, we'll `dump-autoload` for the entire
   * framework to make sure that the new classes are registered by the class
   * loaders.
   *
   * @return void
   */
  public function fire() {
    $name = $this->input->getArgument('name');

    $this->writeMigration($name);

    $this->writeModel($name);

  }

  /**
   * Get the command arguments
   *
   * @return array
   */
  protected function getArguments() {
    return array(
      array('name', InputArgument::REQUIRED, 'Name to use for the scaffolding of the migration and model.')
    );
  }

  /**
   * Write the migration file to disk.
   *
   * @param  string  $name
   * @return string
   */
  protected function writeMigration($name) {
    $output = pathinfo($this->migrator->create($name, $this->getMigrationsPath()), PATHINFO_FILENAME);

    $this->line("      <fg=green;options=bold>create</fg=green;options=bold>  $output");
  }

  /**
   * Write the model file to disk.
   *
   * @param  string  $name
   * @return string
   */
  protected function writeModel($name) {
    $output = pathinfo($this->modeler->create($name, $this->getModelsPath()), PATHINFO_FILENAME);

    $this->line("      <fg=green;options=bold>create</fg=green;options=bold>  $output");
  }

  /**
   * Get the path to the migrations directory.
   *
   * @return string
   */
  protected function getMigrationsPath() {
<<<<<<< HEAD
    return $this->laravel['path.base'].'/database/migrations';
=======
    return $this->laravel['path.database'].'/migrations';
>>>>>>> 9290bed8
  }

  /**
   * Get the path to the models directory.
   *
   * @return string
   */
  protected function getModelsPath() {
<<<<<<< HEAD
    return $this->laravel['path'];
=======
    return $this->laravel['path.base'];
>>>>>>> 9290bed8
  }

}<|MERGE_RESOLUTION|>--- conflicted
+++ resolved
@@ -108,11 +108,7 @@
    * @return string
    */
   protected function getMigrationsPath() {
-<<<<<<< HEAD
-    return $this->laravel['path.base'].'/database/migrations';
-=======
     return $this->laravel['path.database'].'/migrations';
->>>>>>> 9290bed8
   }
 
   /**
@@ -121,11 +117,8 @@
    * @return string
    */
   protected function getModelsPath() {
-<<<<<<< HEAD
-    return $this->laravel['path'];
-=======
+
     return $this->laravel['path.base'];
->>>>>>> 9290bed8
   }
 
 }